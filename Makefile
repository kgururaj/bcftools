--- conflicted
+++ resolved
@@ -35,10 +35,11 @@
 BGZIP  = $(HTSDIR)/bgzip
 TABIX  = $(HTSDIR)/tabix
 
-<<<<<<< HEAD
 #DEBUG=1
-CC=			gcc
-LDLIBS=
+CC       = gcc
+CPPFLAGS =
+LDFLAGS  =
+LIBS     = -lsqlite3
 ifdef DEBUG
     CFLAGS = -g -gdwarf-2 -g3 -DDEBUG
 else
@@ -52,35 +53,20 @@
 ifdef PROFILE
     GPERFTOOLSDIR=/home/karthikg/softwares/gperftools-2.2/install/
     CFLAGS += --no-inline -DPROFILE -I$(GPERFTOOLSDIR)/include
-    LDLIBS += -Wl,-Bstatic -L$(GPERFTOOLSDIR)/lib -lprofiler -Wl,-Bdynamic  -lunwind -lstdc++
+    LIBS += -Wl,-Bstatic -L$(GPERFTOOLSDIR)/lib -lprofiler -Wl,-Bdynamic  -lunwind -lstdc++
     #CFLAGS += -pg
 endif
 CFLAGS+=	-Wall -Wc++-compat
-DFLAGS=
+LDFLAGS=
 LIB_OBJS     = vcfindex.o tabix.o \
            vcfstats.o vcfisec.o vcfmerge.o vcfdiff.o vcfPLmedian.o vcfquery.o vcffilter.o filter.o vcfsom.o \
-=======
-CC       = gcc
-CPPFLAGS =
-CFLAGS   = -g -Wall -Wc++-compat -O2
-LDFLAGS  =
-LIBS     =
-
-OBJS     = main.o vcfindex.o tabix.o \
-           vcfstats.o vcfisec.o vcfmerge.o vcfquery.o vcffilter.o filter.o vcfsom.o \
->>>>>>> cecff77a
            vcfnorm.o vcfgtcheck.o vcfview.o vcfannotate.o vcfroh.o vcfconcat.o \
            vcfcall.o mcall.o vcmp.o gvcf.o reheader.o convert.o vcfconvert.o tsv2vcf.o \
            vcfcnv.o HMM.o vcfplugin.o consensus.o ploidy.o version.o \
            ccall.o em.o prob1.o kmin.o # the original samtools calling
-<<<<<<< HEAD
 OBJS = main.o $(LIB_OBJS)
-INCLUDES=	-I. -I$(HTSDIR)
-=======
-
 EXTRA_CPPFLAGS = -I. -I$(HTSDIR) -DPLUGINPATH=\"$(pluginpath)\"
 GSL_LIBS       =
->>>>>>> cecff77a
 
 # The polysomy command is not compiled by default because it brings dependency
 # on libgsl. The command can be compiled wth `make USE_GPL=1`. See the INSTALL
@@ -206,11 +192,7 @@
 	ar rcs libbcftools.a $(LIB_OBJS)
 
 bcftools: $(HTSLIB) $(OBJS)
-<<<<<<< HEAD
-	$(CC) $(CFLAGS) -o $@ $(OBJS) -Wl,-Bstatic -L$(HTSDIR) -lhts -Wl,-Bdynamic -lpthread -lz -lm -ldl -lsqlite3 $(LDLIBS)
-=======
-	$(CC) $(LDFLAGS) -o $@ $(OBJS) $(HTSLIB) -lpthread -lz -lm -ldl $(GSL_LIBS) $(LIBS)
->>>>>>> cecff77a
+	$(CC) $(CFLAGS) -o $@ $(OBJS) -Wl,-Bstatic -L$(HTSDIR) -lhts -Wl,-Bdynamic -lpthread -lz -lm -ldl $(GSL_LIBS) $(LIBS)
 
 doc/bcftools.1: doc/bcftools.txt
 	cd doc && a2x -adate="$(DOC_DATE)" -aversion=$(DOC_VERSION) --doctype manpage --format manpage bcftools.txt
