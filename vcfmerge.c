--- conflicted
+++ resolved
@@ -2476,7 +2476,6 @@
         int delete_info = 0;
         switch(id2action[dict_id])
         {
-<<<<<<< HEAD
             case MERGE_KEEP:
                 break;
             case MERGE_DROP:
@@ -2521,24 +2520,6 @@
                 ASSERT(num_values_written != -1 && num_values_written != -2);
                 //INFO key found - move to FORMAT
                 if(num_values_written > 0)
-=======
-            bcf1_t *line = reader->buffer[j];
-            int line_type = bcf_get_variant_types(line);
-            // select relevant lines
-            maux->d[i][j].skip = SKIP_DIFF;
-            if ( pos!=line->pos )
-            {
-                if ( j==0 ) maux->d[i][j].skip |= SKIP_DONE; // left from previous run, force to ignore
-                continue;
-            }
-            if ( args->merge_by_id )
-            {
-                if ( strcmp(id,line->d.id) ) continue;
-            }
-            else
-            {
-                if ( args->collapse==COLLAPSE_NONE && maux->nals )
->>>>>>> cecff77a
                 {
                     //for flag get_info_values does not write the actual value. why? who knows
                     //Format fields have no FLAG type, convert to INT and write
@@ -2579,7 +2560,6 @@
                     g_debug_string.l = 0;
 #endif
                 }
-<<<<<<< HEAD
                 break;
             default:
                 assert(0 && "Unknown action for INFO field\n");
@@ -2610,22 +2590,6 @@
     args->reference_num_bases_read = length;
     return args->reference_buffer[0];
 }
-=======
-                if ( !(args->collapse&COLLAPSE_ANY) )
-                {
-                    int compatible = 0;
-                    if ( line_type==var_type ) compatible = 1;
-                    else if ( line_type==VCF_REF ) compatible = 1;   // REF can go with anything
-                    else if ( var_type&VCF_SNP && line_type&VCF_SNP ) compatible = 1;
-                    else if ( var_type&VCF_INDEL && line_type&VCF_INDEL ) compatible = 1;
-                    else if ( var_type&VCF_MNP && line_type&VCF_MNP ) compatible = 1;
-                    else if ( var_type&VCF_SNP && line_type&VCF_MNP ) compatible = 1;
-                    else if ( var_type&VCF_MNP && line_type&VCF_SNP ) compatible = 1;
-                    if ( !compatible ) continue;
-                }
-            }
-            maux->d[i][j].skip = 0;
->>>>>>> cecff77a
 
 //Say we are merging 3 samples S1, S2, S3
 //The current records for both S1 and S2 start at position 100, end at 400 and 1000 respectively
@@ -2738,7 +2702,6 @@
     return end_point;
 }
 
-<<<<<<< HEAD
 void store_split_info(bcf_hdr_t* curr_header, bcf1_t* curr_record, int new_end_point,
         int chrom_idx, const char* ref_id, char ref_base)
 {
@@ -2802,15 +2765,6 @@
                     ++num_split_records_added;
                 }
             }
-=======
-            // normalize alleles
-            maux->als = merge_alleles(line->d.allele, line->n_allele, maux->d[i][j].map, maux->als, &maux->nals, &maux->mals);
-            if ( !maux->als ) error("Failed to merge alleles at %s:%d in %s\n",bcf_seqname(args->out_hdr,line),line->pos+1,reader->fname);
-            hts_expand0(int, maux->nals, maux->ncnt, maux->cnt);
-            for (k=1; k<line->n_allele; k++)
-                maux->cnt[ maux->d[i][j].map[k] ]++;    // how many times an allele appears in the files
-            maux->cnt[0]++;
->>>>>>> cecff77a
         }
     }
 }
@@ -3122,11 +3076,10 @@
                     pos = line->pos;
                     continue;
                 }
-
                 // normalize alleles
                 maux->als = merge_alleles(line->d.allele, line->n_allele, maux->d[i][j].map, maux->als, &maux->nals, &maux->mals,
                         line->d.var, &contains_non_ref, line->m_is_split_record);
-                if ( !maux->als ) error("Failed to merge alleles at %s:%d\n",bcf_seqname(args->out_hdr,line),line->pos+1);
+                if ( !maux->als ) error("Failed to merge alleles at %s:%d in %s\n",bcf_seqname(args->out_hdr,line),line->pos+1,reader->fname);
                 hts_expand0(int, maux->nals, maux->ncnt, maux->cnt);
                 for (k=1; k<line->n_allele; k++)
                 {
