--- conflicted
+++ resolved
@@ -1173,27 +1173,12 @@
             int k;
             for (k=0; k<line->d.n_flt; k++)
             {
-<<<<<<< HEAD
-                const char *flt = hdr->id[BCF_DT_ID][line->d.flt[k]].key;
-                kitr = kh_get(strdict, tmph, flt);
-                //if filter not already added, add
-                if ( kitr == kh_end(tmph) )
-                {
-                    int id = bcf_hdr_id2int(out_hdr, BCF_DT_ID, flt);
-                    if ( id==-1 ) error("The filter not defined: %s\n", flt);
-                    hts_expand(int,out->d.n_flt+1,ma->mflt,ma->flt);
-                    ma->flt[out->d.n_flt] = id;
-                    out->d.n_flt++;
-                    kh_put(strdict, tmph, flt, &ret);
-                }
-=======
                 int id = bcf_hdr_id2int(out_hdr, BCF_DT_ID, flt);
                 if ( id==-1 ) error("Error: The filter is not defined in the header: %s\n", flt);
                 hts_expand(int,out->d.n_flt+1,ma->mflt,ma->flt);
                 ma->flt[out->d.n_flt] = id;
                 out->d.n_flt++;
                 kh_put(strdict, tmph, flt, &ret);
->>>>>>> c4a53ac2
             }
         }
     // Check if PASS is not mixed with other filters
