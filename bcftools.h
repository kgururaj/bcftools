--- conflicted
+++ resolved
@@ -112,7 +112,7 @@
 
   typedef struct
   {
-  
+
     int64_t* input_sample_idx_2_global_idx;
     int64_t* input_field_idx_2_global_idx;
     int64_t* input_contig_idx_2_global_idx;
@@ -121,13 +121,12 @@
     sqlite3* db;
   }sqlite_mappings_struct;
 
-<<<<<<< HEAD
-  typedef struct
-  {
-    int m_input_sample_idx;
-    int m_reader_idx;
-    int64_t m_global_sample_idx;
-  }global_samples_struct;
+    typedef struct
+    {
+      int m_input_sample_idx;
+      int m_reader_idx;
+      int64_t m_global_sample_idx;
+    }global_samples_struct;
 
   typedef struct
   {
@@ -195,17 +194,16 @@
   //Write CSV lines for all samples in a given line in the VCF
   void write_csv_for_one_VCF_line(sqlite_mappings_struct* mapping_info, csv_output_struct* csv_output_info,
       bcf_hdr_t* out_hdr, bcf1_t* line);
-  
+
+  static inline double phred_score(double prob)
+  {
+    if ( prob==0 ) return 99;
+    prob = -4.3429*log(prob);
+    return prob>99 ? 99 : prob;
+  }
+
 #ifdef __cplusplus
 }
 #endif
-=======
-static inline double phred_score(double prob)
-{
-    if ( prob==0 ) return 99;
-    prob = -4.3429*log(prob);
-    return prob>99 ? 99 : prob;
-}
-
->>>>>>> cecff77a
+
 #endif